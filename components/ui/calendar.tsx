--- conflicted
+++ resolved
@@ -127,11 +127,7 @@
       }}
       components={{
         IconLeft: ({ ...props }) => <ChevronLeft className={css({ height: "1rem", width: "1rem" })} />,
-<<<<<<< HEAD
-        IconRight: ({ ...props }) => <ChevronRight className={css({ height: "1rem", width: "1rem" })} />,
-=======
         IconRight: ({ ...props }) => <ChevronRight className={css({ height: "1rem", width: "1rem" })} />
->>>>>>> 85a00c9e
       }}
       {...props}
     />
