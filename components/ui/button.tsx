import * as React from "react"
import { Slot } from "@radix-ui/react-slot"
import { cx } from "@/styled-system/css"
import { button, type ButtonVariantProps } from "@/styled-system/recipes"
<<<<<<< HEAD
=======
import { useRipple, useClickAnimation, type UseRippleProps } from "@/hooks/use-ripple"
import { useMagneticHover, type UseMagneticHoverConfig } from "@/hooks/use-magnetic-hover"
>>>>>>> 85a00c9e

export interface ButtonProps
  extends React.ButtonHTMLAttributes<HTMLButtonElement>,
    ButtonVariantProps {
  asChild?: boolean
  /** Enable ripple effect (default: true) */
  ripple?: boolean
  /** Ripple configuration */
  rippleConfig?: Omit<UseRippleProps, 'preset'>
  /** Enable click scale animation (default: true) */
  clickAnimation?: boolean
  /** Show success bounce animation */
  success?: boolean
  /** Enable magnetic hover effect */
  magnetic?: boolean
  /** Magnetic hover configuration */
  magneticConfig?: UseMagneticHoverConfig
}

const Button = React.forwardRef<HTMLButtonElement, ButtonProps>(
  ({ 
    className, 
    variant, 
    size, 
    asChild = false, 
    ripple = true,
    rippleConfig,
    clickAnimation = true,
    success = false,
    magnetic = false,
    magneticConfig,
    onClick,
    disabled,
    ...props 
  }, ref) => {
    const Comp = asChild ? Slot : "button"
    
    // Get ripple preset based on button variant
    const getRipplePreset = () => {
      switch (variant) {
        case 'destructive':
          return 'error'
        case 'outline':
        case 'ghost':
          return 'default'
        case 'secondary':
          return 'default'
        default:
          return 'button'
      }
    }
    
    // Setup ripple effect
    const rippleHook = useRipple({
      preset: getRipplePreset(),
      disabled: disabled || !ripple,
      ...rippleConfig
    })
    
    // Setup click animation
    const clickAnimationHook = useClickAnimation({
      disabled: disabled || !clickAnimation
    })
    
    // Setup magnetic hover effect
    const magneticHook = useMagneticHover({
      strength: 0.25,
      maxDistance: 100,
      boundaries: { x: 0.4, y: 0.4 },
      lerp: 0.12,
      returnToCenter: true,
      disabled: disabled || !magnetic,
      ...magneticConfig
    })
    
    // Success animation effect
    React.useEffect(() => {
      if (success && rippleHook.rippleRef.current) {
        rippleHook.rippleRef.current.classList.add('animate-success-bounce')
        const timer = setTimeout(() => {
          rippleHook.rippleRef.current?.classList.remove('animate-success-bounce')
        }, 400)
        return () => clearTimeout(timer)
      }
    }, [success, rippleHook.rippleRef])
    
    // Combine click handlers
    const handleClick = React.useCallback((event: React.MouseEvent<HTMLButtonElement>) => {
      if (disabled) return
      
      // Trigger success ripple if success prop is true
      if (success) {
        rippleHook.triggerRipple()
      }
      
      onClick?.(event)
    }, [disabled, success, rippleHook, onClick])
    
    // Merge refs
    const mergedRef = React.useCallback((element: HTMLButtonElement | null) => {
      // Set all hook refs
      if (rippleHook.rippleRef) {
        (rippleHook.rippleRef as React.MutableRefObject<HTMLButtonElement | null>).current = element
      }
      if (clickAnimationHook.clickRef) {
        (clickAnimationHook.clickRef as React.MutableRefObject<HTMLButtonElement | null>).current = element
      }
      if (magneticHook.ref) {
        (magneticHook.ref as React.MutableRefObject<HTMLButtonElement | null>).current = element
      }
      
      // Set external ref
      if (typeof ref === 'function') {
        ref(element)
      } else if (ref) {
        ref.current = element
      }
    }, [rippleHook.rippleRef, clickAnimationHook.clickRef, magneticHook.ref, ref])
    
    // Merge all event handlers
    const handleMouseDown = React.useCallback((event: React.MouseEvent<HTMLButtonElement>) => {
      console.log('[BUTTON] handleMouseDown triggered')
      if (!disabled) {
        // Call ripple handler
        if (ripple) {
          const rippleProps = rippleHook.getRippleProps()
          console.log('[BUTTON] Calling ripple onMouseDown', rippleProps)
          rippleProps.onMouseDown?.(event as React.MouseEvent<HTMLElement>)
        }
        // Call click animation handler
        if (clickAnimation) {
          const clickProps = clickAnimationHook.getClickProps()
          clickProps.onMouseDown?.()
        }
      }
      // Call parent's handler if exists
      props.onMouseDown?.(event)
    }, [disabled, ripple, clickAnimation, rippleHook, clickAnimationHook, props])
    
    const handleTouchStart = React.useCallback((event: React.TouchEvent<HTMLButtonElement>) => {
      if (!disabled) {
        // Call ripple handler
        if (ripple) {
          const rippleProps = rippleHook.getRippleProps()
          rippleProps.onTouchStart?.(event as React.TouchEvent<HTMLElement>)
        }
        // Call click animation handler
        if (clickAnimation) {
          const clickProps = clickAnimationHook.getClickProps()
          clickProps.onTouchStart?.()
        }
      }
      // Call parent's handler if exists
      props.onTouchStart?.(event)
    }, [disabled, ripple, clickAnimation, rippleHook, clickAnimationHook, props])
    
    return (
      <Comp
        className={cx(button({ variant, size }), className)}
<<<<<<< HEAD
        ref={ref}
=======
        ref={mergedRef}
        onClick={handleClick}
        onMouseDown={handleMouseDown}
        onTouchStart={handleTouchStart}
        disabled={disabled}
>>>>>>> 85a00c9e
        {...props}
      />
    )
  }
)
Button.displayName = "Button"

export { Button, button as buttonRecipe }

// Legacy export for compatibility
export const buttonVariants = button<|MERGE_RESOLUTION|>--- conflicted
+++ resolved
@@ -2,11 +2,8 @@
 import { Slot } from "@radix-ui/react-slot"
 import { cx } from "@/styled-system/css"
 import { button, type ButtonVariantProps } from "@/styled-system/recipes"
-<<<<<<< HEAD
-=======
 import { useRipple, useClickAnimation, type UseRippleProps } from "@/hooks/use-ripple"
 import { useMagneticHover, type UseMagneticHoverConfig } from "@/hooks/use-magnetic-hover"
->>>>>>> 85a00c9e
 
 export interface ButtonProps
   extends React.ButtonHTMLAttributes<HTMLButtonElement>,
@@ -166,15 +163,11 @@
     return (
       <Comp
         className={cx(button({ variant, size }), className)}
-<<<<<<< HEAD
-        ref={ref}
-=======
         ref={mergedRef}
         onClick={handleClick}
         onMouseDown={handleMouseDown}
         onTouchStart={handleTouchStart}
         disabled={disabled}
->>>>>>> 85a00c9e
         {...props}
       />
     )
