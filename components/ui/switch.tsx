--- conflicted
+++ resolved
@@ -6,38 +6,19 @@
 import { switchComponent, switchThumb } from "../../styled-system/recipes"
 import { type SwitchComponentVariantProps, type SwitchThumbVariantProps } from "../../styled-system/recipes"
 
-<<<<<<< HEAD
-=======
 import { useRipple } from "@/hooks/use-ripple"
 
->>>>>>> 85a00c9e
 export interface SwitchProps 
   extends React.ComponentPropsWithoutRef<typeof SwitchPrimitives.Root>,
     SwitchComponentVariantProps {
   className?: string
-<<<<<<< HEAD
-=======
   /** Enable ripple effect (default: true) */
   ripple?: boolean
->>>>>>> 85a00c9e
 }
 
 const Switch = React.forwardRef<
   React.ElementRef<typeof SwitchPrimitives.Root>,
   SwitchProps
-<<<<<<< HEAD
->(({ className, size, ...props }, ref) => (
-  <SwitchPrimitives.Root
-    className={cx(switchComponent({ size }), className)}
-    {...props}
-    ref={ref}
-  >
-    <SwitchPrimitives.Thumb
-      className={switchThumb({ size })}
-    />
-  </SwitchPrimitives.Root>
-))
-=======
 >(({ className, size, ripple = true, disabled, ...props }, ref) => {
   const rippleHook = useRipple({
     preset: 'icon',
@@ -76,7 +57,6 @@
     </SwitchPrimitives.Root>
   )
 })
->>>>>>> 85a00c9e
 Switch.displayName = SwitchPrimitives.Root.displayName
 
 export { Switch }