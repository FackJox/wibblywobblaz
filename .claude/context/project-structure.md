---
created: 2025-09-08T19:17:52Z
<<<<<<< HEAD
last_updated: 2025-09-14T22:26:12Z
version: 1.1
=======
last_updated: 2025-09-15T14:03:37Z
version: 1.2
>>>>>>> 85a00c9e
author: Claude Code PM System
---

# Project Structure

## Root Directory Organization

```
wibbly-wobblaz-landing/
├── app/                    # Next.js App Router directory
│   ├── layout.tsx         # Root layout with metadata
│   ├── page.tsx           # Main landing page component
│   └── globals.css        # Global styles and animations
├── components/            # React components
│   ├── ui/               # Shadcn/UI components (43 files)
│   └── theme-provider.tsx # Theme management wrapper
├── lib/                   # Utility functions
│   └── utils.ts          # cn() utility for class merging
├── public/               # Static assets
│   ├── images/          # Event posters and assets
│   │   ├── 1/          # Hot Series Dixies Chicken artwork
│   │   ├── 2/          # Poster/flyer designs
│   │   ├── 3/          # STGARTER event assets
│   │   └── 4/          # Dayglo poster variations
│   └── fonts/           # Custom fonts (Hegval)
├── styles/              # Additional styles
├── .claude/             # Claude Code PM system
│   ├── context/         # Project context docs
│   ├── docs/           # Feature documentation
│   ├── epics/          # Epic tracking and documentation
│   ├── prds/           # Product requirement documents
│   ├── rules/          # PM rules and guidelines
│   ├── scripts/        # PM automation scripts
│   └── templates/      # Document templates
├── docs/               # Project documentation
│   └── VISUAL_REGRESSION_TESTING.md  # Visual testing setup (NEW)
├── tests/              # Test infrastructure (NEW)
│   └── visual/         # Visual regression tests
├── scripts/            # Performance and testing scripts (NEW)
│   ├── performance-benchmark.js
│   ├── lighthouse-audit.js
│   └── bundle-size-analysis.js
├── performance-results/ # Performance metrics (NEW)
│   └── bundle-analysis files
├── playwright-report/   # Test results (NEW)
│   └── data/           # Visual test snapshots
└── .olddocs/           # Archived documentation

## Key Files

### Configuration Files
- `next.config.mjs` - Next.js configuration (⚠️ build checks disabled)
<<<<<<< HEAD
- `panda.config.ts` - PandaCSS configuration (NEW - primary styling)
- `tailwind.config.ts` - Tailwind CSS configuration (being phased out)
- `tsconfig.json` - TypeScript configuration (strict mode)
- `package.json` - Dependencies and scripts (enhanced with test scripts)
- `components.json` - Shadcn/UI configuration
- `playwright.config.ts` - Playwright test configuration (NEW)
- `eslint.config.mjs` - ESLint configuration for PandaCSS (NEW)
=======
- `panda.config.ts` - PandaCSS configuration (primary styling system)
- ~~`tailwind.config.ts`~~ - REMOVED (was Tailwind CSS configuration)
- `tsconfig.json` - TypeScript configuration (strict mode)
- `package.json` - Dependencies and scripts (Tailwind dependencies removed)
- `components.json` - Shadcn/UI configuration
- `playwright.config.ts` - Playwright test configuration
- `eslint.config.mjs` - ESLint configuration for PandaCSS
>>>>>>> 85a00c9e

### Application Files
- `app/page.tsx` - Main application (816 lines, monolithic component)
- `app/layout.tsx` - Root layout with metadata configuration
- `app/globals.css` - Global styles, animations, custom properties

### Component Library (`components/ui/`)
43 pre-built UI components including:
- `accordion.tsx` - Expandable content sections
- `button.tsx` - Button component with variants
- `card.tsx` - Card container components
- `dialog.tsx` - Modal dialogs
- `carousel.tsx` - Image/content carousel
- `calendar.tsx` - Date picker component
- `chart.tsx` - Data visualization (Recharts)
- `form.tsx` - Form components with validation
- `toast.tsx` - Notification system (Sonner)
- And 34 more UI components...

## File Naming Patterns

### Components
- **Pattern**: `kebab-case.tsx`
- **Examples**: `theme-provider.tsx`, `scroll-area.tsx`
- **Location**: `/components/ui/` for UI components

### Documentation
- **Pattern**: `kebab-case.md` with numbered prefixes for stories
- **Examples**: `1.1-animation-infrastructure.md`, `project-overview.md`
- **Organization**: Hierarchical by feature/epic

### Styles
- **Global**: `globals.css` in app directory
- **Component**: PandaCSS patterns and recipes
- **Theme**: CSS variables in `:root` selector
- **Generated**: `styled-system/` directory from PandaCSS

## Module Organization

### Feature Structure (Documented but not implemented)
```
docs/stories/[feature]/
├── [feature]-prd.md           # Product requirements
├── [feature]-architecture.md   # Technical design
├── [feature]-front-end-spec.md # Frontend specifications
├── story-X.Y-[name].md        # Individual story specs
└── X.Y-[implementation].md    # Implementation details
```

### PM System Structure
```
.claude/
├── scripts/pm/          # Automation scripts
│   ├── init.sh         # System initialization
│   ├── prd-new.sh      # PRD creation
│   ├── story-new.sh    # Story creation
│   └── ...             # Other PM tools
├── templates/          # Document templates
│   ├── prd.md         # PRD template
│   ├── story.md       # Story template
│   └── epic.md        # Epic template
└── rules/             # Guidelines and rules
    ├── datetime.md    # Date/time handling
    └── ...           # Other rules
```

## Import Patterns

### Absolute Imports
- **Alias**: `@/` maps to project root
- **Example**: `import { cn } from "@/lib/utils"`

### Component Imports
```typescript
import { Button } from "@/components/ui/button"
import { Card } from "@/components/ui/card"
```

### Icon Imports
```typescript
import { Instagram, Music, Calendar } from "lucide-react"
```

## Build Output

### Development
- `.next/` - Next.js build cache and development files

### Production
- `.next/` - Optimized production build
- `public/` assets served statically

## Notable Observations

<<<<<<< HEAD
1. **Style System Migration**: Active migration from Tailwind CSS to PandaCSS
2. **Extensive Component Library**: 43 UI components being migrated to PandaCSS
3. **Test Infrastructure Added**: Playwright for E2E and visual regression testing
4. **Performance Monitoring**: New performance benchmarking and analysis tools
5. **PM System Integration**: Sophisticated project management tooling with epics/PRDs
6. **Custom Font Integration**: Hegval font for branding

## Update History
=======
1. **Style System Migration**: ✅ COMPLETE - Fully migrated to PandaCSS
2. **Extensive Component Library**: 43 UI components now using PandaCSS
3. **Test Infrastructure**: Playwright for E2E and visual regression testing
4. **Performance Monitoring**: Performance benchmarking and analysis tools
5. **PM System Integration**: Sophisticated project management tooling with epics/PRDs
6. **Custom Font Integration**: Hegval font for branding
7. **Bundle Size Reduction**: Improved by removing Tailwind dependencies

## Update History
- 2025-09-15: Tailwind CSS completely removed, migration to PandaCSS complete
>>>>>>> 85a00c9e
- 2025-09-14: Added test infrastructure, PandaCSS configuration, performance tools<|MERGE_RESOLUTION|>--- conflicted
+++ resolved
@@ -1,12 +1,7 @@
 ---
 created: 2025-09-08T19:17:52Z
-<<<<<<< HEAD
-last_updated: 2025-09-14T22:26:12Z
-version: 1.1
-=======
 last_updated: 2025-09-15T14:03:37Z
 version: 1.2
->>>>>>> 85a00c9e
 author: Claude Code PM System
 ---
 
@@ -59,15 +54,6 @@
 
 ### Configuration Files
 - `next.config.mjs` - Next.js configuration (⚠️ build checks disabled)
-<<<<<<< HEAD
-- `panda.config.ts` - PandaCSS configuration (NEW - primary styling)
-- `tailwind.config.ts` - Tailwind CSS configuration (being phased out)
-- `tsconfig.json` - TypeScript configuration (strict mode)
-- `package.json` - Dependencies and scripts (enhanced with test scripts)
-- `components.json` - Shadcn/UI configuration
-- `playwright.config.ts` - Playwright test configuration (NEW)
-- `eslint.config.mjs` - ESLint configuration for PandaCSS (NEW)
-=======
 - `panda.config.ts` - PandaCSS configuration (primary styling system)
 - ~~`tailwind.config.ts`~~ - REMOVED (was Tailwind CSS configuration)
 - `tsconfig.json` - TypeScript configuration (strict mode)
@@ -75,7 +61,6 @@
 - `components.json` - Shadcn/UI configuration
 - `playwright.config.ts` - Playwright test configuration
 - `eslint.config.mjs` - ESLint configuration for PandaCSS
->>>>>>> 85a00c9e
 
 ### Application Files
 - `app/page.tsx` - Main application (816 lines, monolithic component)
@@ -170,16 +155,6 @@
 
 ## Notable Observations
 
-<<<<<<< HEAD
-1. **Style System Migration**: Active migration from Tailwind CSS to PandaCSS
-2. **Extensive Component Library**: 43 UI components being migrated to PandaCSS
-3. **Test Infrastructure Added**: Playwright for E2E and visual regression testing
-4. **Performance Monitoring**: New performance benchmarking and analysis tools
-5. **PM System Integration**: Sophisticated project management tooling with epics/PRDs
-6. **Custom Font Integration**: Hegval font for branding
-
-## Update History
-=======
 1. **Style System Migration**: ✅ COMPLETE - Fully migrated to PandaCSS
 2. **Extensive Component Library**: 43 UI components now using PandaCSS
 3. **Test Infrastructure**: Playwright for E2E and visual regression testing
@@ -190,5 +165,4 @@
 
 ## Update History
 - 2025-09-15: Tailwind CSS completely removed, migration to PandaCSS complete
->>>>>>> 85a00c9e
 - 2025-09-14: Added test infrastructure, PandaCSS configuration, performance tools