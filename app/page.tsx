--- conflicted
+++ resolved
@@ -14,44 +14,6 @@
   ShoppingBag,
 } from "lucide-react";
 import Image from "next/image";
-<<<<<<< HEAD
-import Link from "next/link";
-import { PandaTestComponent } from "@/components/test-panda";
-import { css } from "../styled-system/css";
-import { cx } from "../styled-system/css";
-import {
-  pageContainer,
-  pageTransitionWrapper,
-  pageWrapper,
-  pageContent,
-  navigation,
-  navigationContainer,
-  brandText,
-  desktopNavigation,
-  navigationButton,
-  mobileMenuButton,
-  mobileNavigation,
-  mobileNavigationContainer,
-  scrollableContent,
-  linksPageLayout,
-  logoSection,
-  linksSection,
-  partiesPageContent,
-  partiesGrid
-} from "../styled-system/recipes";
-
-interface PartyEvent {
-  id: number;
-  title: string;
-  date: string;
-  time: string;
-  venue: string;
-  location: string;
-  poster: string;
-  hotOnes?: boolean;
-  ticketLink?: string;
-}
-=======
 import { useStaggerReveal } from "@/hooks/use-stagger-reveal";
 import {
   useSimpleFadeIn,
@@ -750,7 +712,6 @@
     </div>
   );
 };
->>>>>>> 85a00c9e
 
 export default function WibblyWobblazLanding() {
   const [currentPage, setCurrentPage] = useState<"links" | "parties">("links");
@@ -887,14 +848,6 @@
     },
   ];
 
-<<<<<<< HEAD
-  const LinksPage = () => (
-    <div className={pageContent({ theme: 'light' })}>
-      {/* Sticky Navigation */}
-      <nav className={navigation({ theme: 'light' })}>
-        <div className={navigationContainer()}>
-          <div className={brandText({ theme: 'light', size: 'md' })}>
-=======
   return (
     <div className={css({
       position: 'fixed',
@@ -943,19 +896,10 @@
               ...headerParallax.styles
             }}
           >
->>>>>>> 85a00c9e
             WIBBLY WOBBLAZ
           </div>
 
           {/* Desktop Navigation */}
-<<<<<<< HEAD
-          <div className={desktopNavigation({ responsive: 'visible' })}>
-            <Button
-              variant="ghost"
-              className={navigationButton({ 
-                theme: 'light', 
-                active: currentPage === "links" 
-=======
           <div 
             ref={navButtonsParallax.ref}
             className={css({
@@ -984,7 +928,6 @@
                   : currentPage === "parties"
                     ? { backgroundColor: 'white', color: 'black' }
                     : { backgroundColor: 'black', color: 'white' }
->>>>>>> 85a00c9e
               })}
               onClick={() => handlePageTransition("links")}
               disabled={isTransitioning}
@@ -996,11 +939,6 @@
             </Button>
             <Button
               variant="ghost"
-<<<<<<< HEAD
-              className={navigationButton({ 
-                theme: 'light', 
-                active: currentPage === "parties" 
-=======
               className={css({
                 fontSize: 'xl',
                 fontWeight: 'black',
@@ -1015,7 +953,6 @@
                   : currentPage === "links"
                     ? { backgroundColor: 'black', color: 'white' }
                     : { backgroundColor: 'white', color: 'black' }
->>>>>>> 85a00c9e
               })}
               onClick={() => handlePageTransition("parties")}
               disabled={isTransitioning}
@@ -1030,9 +967,6 @@
           {/* Mobile Menu Button */}
           <Button
             variant="ghost"
-<<<<<<< HEAD
-            className={mobileMenuButton({ responsive: 'hidden', theme: 'light' })}
-=======
             className={css({
               display: { base: 'block', md: 'none' },
               padding: '2',
@@ -1041,7 +975,6 @@
                 ? { backgroundColor: 'white', color: 'black' }
                 : {}
             })}
->>>>>>> 85a00c9e
             onClick={() => setMobileMenuOpen(!mobileMenuOpen)}
             ripple={true}
             clickAnimation={true}
@@ -1052,19 +985,6 @@
 
         {/* Mobile Navigation */}
         {mobileMenuOpen && (
-<<<<<<< HEAD
-          <div className={mobileNavigation({ visible: true, theme: 'light' })}>
-            <div className={mobileNavigationContainer()}>
-              <Button
-                variant="ghost"
-                className={cx(
-                  navigationButton({ 
-                    theme: 'light', 
-                    active: currentPage === "links" 
-                  }),
-                  css({ justifyContent: 'flex-start' })
-                )}
-=======
           <div
             className={css({
               display: { base: 'block', md: 'none' },
@@ -1099,7 +1019,6 @@
                       ? { backgroundColor: 'white', color: 'black' }
                       : { backgroundColor: 'black', color: 'white' }
                 })}
->>>>>>> 85a00c9e
                 onClick={() => handlePageTransition("links")}
                 disabled={isTransitioning}
                 ripple={true}
@@ -1110,15 +1029,6 @@
               </Button>
               <Button
                 variant="ghost"
-<<<<<<< HEAD
-                className={cx(
-                  navigationButton({ 
-                    theme: 'light', 
-                    active: currentPage === "parties" 
-                  }),
-                  css({ justifyContent: 'flex-start' })
-                )}
-=======
                 className={css({
                   fontSize: 'xl',
                   fontWeight: 'black',
@@ -1135,7 +1045,6 @@
                       ? { backgroundColor: 'black', color: 'white' }
                       : { backgroundColor: 'white', color: 'black' }
                 })}
->>>>>>> 85a00c9e
                 onClick={() => handlePageTransition("parties")}
                 disabled={isTransitioning}
                 ripple={true}
@@ -1151,332 +1060,6 @@
 
       {/* Content Container with Conditional Rendering */}
       <div
-<<<<<<< HEAD
-        ref={scrollContainerRef}
-        className={scrollableContent({ scrollable: true })}
-      >
-        <div className={css({ height: 'full' })}>
-          {/* Responsive layout: desktop (no scroll) vs mobile (scrollable) */}
-          <div className={linksPageLayout({ responsive: 'desktop' })}>
-            {/* Left Side - Logo */}
-            <div className={logoSection({ responsive: 'desktop' })}>
-              <div className={css({ maxWidth: 'lg', width: 'full' })}>
-                <Image
-                  src="/images/wibbly-wobblaz-logo.png"
-                  alt="WIBBLY WOBBLAZ"
-                  width={500}
-                  height={400}
-                  className={css({ width: 'full', height: 'auto' })}
-                  priority
-                />
-              </div>
-            </div>
-
-            {/* Right Side - Links */}
-            <div className={linksSection({ responsive: 'desktop' })}>
-              <div className={css({ 
-                display: 'flex',
-                flexDirection: 'column',
-                gap: 'fluid-lg'
-              })}>
-                {/* Social Links */}
-                <div className={css({ 
-                  display: 'flex',
-                  flexDirection: 'column',
-                  gap: 'fluid-md'
-                })}>
-                  <h2 className={css({
-                    fontSize: 'fluid-lg',
-                    fontWeight: '900',
-                    letterSpacing: 'tighter',
-                    borderBottomWidth: '2px',
-                    borderBottomColor: 'white',
-                    paddingBottom: '2'
-                  })}>
-                    FOLLOW US
-                  </h2>
-                  <div className={css({ 
-                    display: 'flex',
-                    flexDirection: 'column',
-                    gap: '3'
-                  })}>
-                    {socialLinks.map((social) => (
-                      <Link
-                        key={social.name}
-                        href={social.url}
-                        className={css({
-                          display: 'flex',
-                          alignItems: 'center',
-                          gap: '3',
-                          fontSize: 'fluid-base',
-                          fontWeight: '700',
-                          padding: '3',
-                          borderWidth: '2px',
-                          borderColor: 'white',
-                          transition: 'colors 0.2s ease-in-out',
-                          _hover: {
-                            backgroundColor: 'white',
-                            color: 'black'
-                          }
-                        })}
-                        target="_blank"
-                        rel="noopener noreferrer"
-                      >
-                        <social.icon size={24} />
-                        <span>{social.name.toUpperCase()}</span>
-                        <ExternalLink size={20} className={css({ marginLeft: 'auto' })} />
-                      </Link>
-                    ))}
-                  </div>
-                </div>
-
-                {/* Tickets */}
-                <div className={css({ 
-                  display: 'flex',
-                  flexDirection: 'column',
-                  gap: 'fluid-md'
-                })}>
-                  <h2 className={css({
-                    fontSize: 'fluid-lg',
-                    fontWeight: '900',
-                    letterSpacing: 'tighter',
-                    borderBottomWidth: '2px',
-                    borderBottomColor: 'white',
-                    paddingBottom: '2'
-                  })}>
-                    GET TICKETS
-                  </h2>
-                  <Link
-                    href="https://hdfst.uk/e132325"
-                    className={css({
-                      display: 'flex',
-                      alignItems: 'center',
-                      gap: '3',
-                      fontSize: 'fluid-base',
-                      fontWeight: '700',
-                      padding: '3',
-                      borderWidth: '2px',
-                      borderColor: 'white',
-                      transition: 'colors 0.2s ease-in-out',
-                      _hover: {
-                        backgroundColor: 'white',
-                        color: 'black'
-                      }
-                    })}
-                    target="_blank"
-                    rel="noopener noreferrer"
-                  >
-                    <Calendar size={24} />
-                    <span>HEADFIRST</span>
-                    <ExternalLink size={20} className={css({ marginLeft: 'auto' })} />
-                  </Link>
-                </div>
-
-                {/* Merch */}
-                <div className={css({ 
-                  display: 'flex',
-                  flexDirection: 'column',
-                  gap: 'fluid-md',
-                  paddingBottom: 'fluid-xl'
-                })}>
-                  <h2 className={css({
-                    fontSize: 'fluid-lg',
-                    fontWeight: '900',
-                    letterSpacing: 'tighter',
-                    borderBottomWidth: '2px',
-                    borderBottomColor: 'white',
-                    paddingBottom: '2'
-                  })}>
-                    MERCH STORE
-                  </h2>
-                  <Link
-                    href="https://merch.wibblywobblaz.xyz"
-                    className={css({
-                      display: 'flex',
-                      alignItems: 'center',
-                      gap: '3',
-                      fontSize: 'fluid-base',
-                      fontWeight: '700',
-                      padding: '3',
-                      borderWidth: '2px',
-                      borderColor: 'white',
-                      transition: 'colors 0.2s ease-in-out',
-                      _hover: {
-                        backgroundColor: 'white',
-                        color: 'black'
-                      }
-                    })}
-                  >
-                    <ShoppingBag size={20} />
-                    <span>SHOP NOW</span>
-                    <ExternalLink size={20} className={css({ marginLeft: 'auto' })} />
-                  </Link>
-                </div>
-              </div>
-            </div>
-          </div>
-        </div>
-      </div>
-    </div>
-  );
-
-  const PartiesPage = () => (
-    <div className={pageContent({ theme: 'dark' })}>
-      {/* Navigation */}
-      <nav className={navigation({ theme: 'dark' })}>
-        <div className={navigationContainer()}>
-          <div className={brandText({ theme: 'dark', size: 'md' })}>
-            UPCOMING PARTIES
-          </div>
-
-          {/* Desktop Navigation */}
-          <div className={desktopNavigation({ responsive: 'visible' })}>
-            <Button
-              variant="ghost"
-              className={navigationButton({ 
-                theme: 'dark', 
-                active: currentPage === "links" 
-              })}
-              onClick={() => handlePageTransition("links")}
-              disabled={isTransitioning}
-            >
-              LINKS
-            </Button>
-            <Button
-              variant="ghost"
-              className={navigationButton({ 
-                theme: 'dark', 
-                active: currentPage === "parties" 
-              })}
-              onClick={() => handlePageTransition("parties")}
-              disabled={isTransitioning}
-            >
-              PARTIES
-            </Button>
-          </div>
-
-          {/* Mobile Menu Button */}
-          <Button
-            variant="ghost"
-            className={mobileMenuButton({ responsive: 'hidden', theme: 'dark' })}
-            onClick={() => setMobileMenuOpen(!mobileMenuOpen)}
-          >
-            {mobileMenuOpen ? <X size={24} /> : <Menu size={24} />}
-          </Button>
-        </div>
-
-        {/* Mobile Navigation */}
-        {mobileMenuOpen && (
-          <div className={mobileNavigation({ visible: true, theme: 'dark' })}>
-            <div className={mobileNavigationContainer()}>
-              <Button
-                variant="ghost"
-                className={cx(
-                  navigationButton({ 
-                    theme: 'dark', 
-                    active: currentPage === "links" 
-                  }),
-                  css({ justifyContent: 'flex-start' })
-                )}
-                onClick={() => handlePageTransition("links")}
-                disabled={isTransitioning}
-              >
-                LINKS
-              </Button>
-              <Button
-                variant="ghost"
-                className={cx(
-                  navigationButton({ 
-                    theme: 'dark', 
-                    active: currentPage === "parties" 
-                  }),
-                  css({ justifyContent: 'flex-start' })
-                )}
-                onClick={() => handlePageTransition("parties")}
-                disabled={isTransitioning}
-              >
-                PARTIES
-              </Button>
-            </div>
-          </div>
-        )}
-      </nav>
-
-      {/* Main Content Area with Shhh SVG */}
-      <div className={cx(
-        scrollableContent({ scrollable: true }),
-        css({ position: 'relative' })
-      )}>
-        {/* Accessibility live region for animation announcements */}
-        <div aria-live="polite" aria-atomic="true" className={css({ srOnly: true })}>
-          {shhhState === "animating" &&
-            "Animation started, opening Instagram..."}
-          {shhhState === "visible" &&
-            "Animation completed, Instagram opening in new tab"}
-        </div>
-
-        {/* Shhh SVG - stays visible after first animation */}
-        <div
-          role="img"
-          aria-label="Shhh character animation"
-          aria-hidden={shhhState === "hidden"}
-          className={cx(
-            css({
-              position: 'absolute',
-              inset: '0',
-              display: 'flex',
-              alignItems: 'end',
-              justifyContent: 'center',
-              willChange: 'transform',
-              zIndex: '50'
-            }),
-            shhhState === "animating" ? css({ 
-              animation: 'slideUpBounce 900ms cubic-bezier(0.68, -0.55, 0.265, 1.55) forwards',
-              '@media (prefers-reduced-motion: reduce)': {
-                animation: 'fadeInReduced 400ms ease-out forwards'
-              }
-            }) : ""
-          )}
-          style={{
-            transform:
-              shhhState === "animating" || shhhState === "visible"
-                ? "translateY(0)"
-                : "translateY(100vh)",
-            transition: shhhState === "animating" ? "none" : "transform 0ms",
-            opacity:
-              shhhState === "animating" || shhhState === "visible" ? 1 : 0,
-          }}
-          onAnimationEnd={(e) => {
-            if (e.animationName === "slideUpBounce") {
-              setShhhState("visible");
-              setCurrentPage("links");
-              window.open("https://instagram.com/wibblywobblaz", "_blank");
-            }
-          }}
-        >
-          <div className={css({ 
-            position: 'absolute',
-            bottom: '0',
-            left: '50%',
-            transform: 'translateX(-50%) translateZ(0)',
-            maxWidth: '90vw',
-            maxHeight: '90vh',
-            width: 'auto',
-            height: 'auto',
-            backfaceVisibility: 'hidden',
-            perspective: '1000px'
-          })}>
-            <Image
-              src="/images/shhh.svg"
-              alt="Shhh"
-              width={1024}
-              height={1024}
-              className={css({ 
-                width: 'auto', 
-                height: 'auto', 
-                objectFit: 'contain' 
-              })}
-=======
         ref={containerRef}
         className={css({
           flex: '1',
@@ -1553,7 +1136,6 @@
                   }
                 }) : ""
               )}
->>>>>>> 85a00c9e
               style={{
                 transform:
                   shhhState === "animating" || shhhState === "visible"
@@ -1563,178 +1145,6 @@
                 opacity:
                   shhhState === "animating" || shhhState === "visible" ? 1 : 0,
               }}
-<<<<<<< HEAD
-              priority
-            />
-          </div>
-        </div>
-
-        {/* Party content overlay */}
-        {/* Poster */}
-        {/* Event Details */}
-        <div className={partiesPageContent({ responsive: 'desktop' })}>
-          <div className={partiesGrid({ responsive: 'desktop' })}>
-            {upcomingParties.map((party, index) => (
-              <div
-                key={party.id}
-                className={cx('group', css({
-                  borderWidth: '4px',
-                  borderColor: 'white',
-                  backgroundColor: 'black',
-                  color: 'white',
-                  transition: 'all 0.3s ease',
-                  backdropBlur: 'sm',
-                  opacity: '0.9',
-                  _hover: {
-                    backgroundColor: 'white',
-                    color: 'black'
-                  }
-                }))}
-              >
-                <div className={css({
-                  aspectRatio: '3/4',
-                  borderBottomWidth: '4px',
-                  borderBottomColor: 'white',
-                  position: 'relative',
-                  overflow: 'hidden'
-                })}>
-                  <Image
-                    src={party.poster || "/images/flyer4.png"}
-                    alt={party.title}
-                    fill
-                    className={css({
-                      objectFit: 'cover',
-                      transition: 'all 0.2s ease',
-                      _groupHover: {
-                        filter: 'invert(1)'
-                      }
-                    })}
-                  />
-                </div>
-
-                <div className={css({
-                  padding: 'fluid-md',
-                  display: 'flex',
-                  flexDirection: 'column',
-                  gap: '3'
-                })}>
-                  <h3 className={css({
-                    fontSize: 'fluid-base',
-                    fontWeight: '900',
-                    letterSpacing: 'tighter'
-                  })}>
-                    {party.title}
-                  </h3>
-
-                  <div className={css({
-                    display: 'flex',
-                    flexDirection: 'column',
-                    gap: '2',
-                    fontSize: 'fluid-sm',
-                    fontWeight: '700'
-                  })}>
-                    <div className={css({
-                      display: 'flex',
-                      alignItems: 'center',
-                      gap: '2'
-                    })}>
-                      <Calendar size={16} />
-                      <span>
-                        {new Date(party.date)
-                          .toLocaleDateString("en-GB", {
-                            day: "numeric",
-                            month: "short",
-                            year: "numeric",
-                          })
-                          .toUpperCase()}
-                      </span>
-                    </div>
-
-                    <div className={css({
-                      display: 'flex',
-                      alignItems: 'center',
-                      gap: '2'
-                    })}>
-                      <Clock size={16} />
-                      <span>{party.time}</span>
-                    </div>
-
-                    <div className={css({
-                      display: 'flex',
-                      alignItems: 'center',
-                      gap: '2'
-                    })}>
-                      <MapPin size={16} />
-                      <span>{party.venue}</span>
-                    </div>
-
-                    <div className={css({
-                      fontSize: 'xs',
-                      fontWeight: '900',
-                      letterSpacing: 'wider'
-                    })}>
-                      {party.location}
-                    </div>
-                  </div>
-
-                  {party.hotOnes ? (
-                    <Button
-                      ref={freeButtonRef}
-                      onClick={handleFreeClick}
-                      onKeyDown={handleFreeKeyDown}
-                      aria-label="Free ticket - opens Instagram"
-                      aria-pressed={shhhState === "animating"}
-                      disabled={shhhState === "animating"}
-                      className={css({
-                        width: 'full',
-                        backgroundColor: 'black',
-                        borderWidth: '2px',
-                        borderColor: 'white',
-                        color: 'white',
-                        fontWeight: '900',
-                        transition: 'colors 0.2s ease',
-                        _hover: {
-                          backgroundColor: 'white',
-                          color: 'black',
-                          borderColor: 'black'
-                        },
-                        _disabled: {
-                          opacity: '0.75',
-                          cursor: 'not-allowed'
-                        }
-                      })}
-                    >
-                      {shhhState === "animating" ? "LOADING..." : "FREE"}
-                    </Button>
-                  ) : (
-                    <Button
-                      className={css({
-                        width: 'full',
-                        backgroundColor: 'black',
-                        borderWidth: '2px',
-                        borderColor: 'white',
-                        color: 'white',
-                        fontWeight: '900',
-                        transition: 'colors 0.2s ease',
-                        _hover: {
-                          backgroundColor: 'white',
-                          color: 'black',
-                          borderColor: 'black'
-                        }
-                      })}
-                      asChild
-                    >
-                      <Link
-                        href={party.ticketLink || "https://hdfst.uk/e132325"}
-                        target="_blank"
-                        rel="noopener noreferrer"
-                      >
-                        GET TICKETS
-                      </Link>
-                    </Button>
-                  )}
-                </div>
-=======
               onAnimationEnd={(e) => {
                 if (e.animationName === "slideUpBounce") {
                   setShhhState("visible");
@@ -1770,7 +1180,6 @@
                   })}
                   priority
                 />
->>>>>>> 85a00c9e
               </div>
             </div>
 
@@ -1786,38 +1195,8 @@
         </div>
       </div>
 
-<<<<<<< HEAD
-  return (
-    <div className={pageContainer()}>
-      {/* PandaCSS Test Component - for hot reload testing */}
-      <div className={css({ 
-        position: 'absolute', 
-        top: '0', 
-        right: '0', 
-        zIndex: '50' 
-      })}>
-        <PandaTestComponent />
-      </div>
-      {/* Pages Container */}
-      <div
-        className={pageTransitionWrapper({
-          page: currentPage === "parties" ? "parties" : "links"
-        })}
-      >
-        {/* Links Page */}
-        <div className={pageWrapper()}>
-          <LinksPage />
-        </div>
-
-        {/* Parties Page */}
-        <div className={pageWrapper()}>
-          <PartiesPage />
-        </div>
-      </div>
-=======
       {/* Performance Overlay (Development Only) */}
       <AnimationPerformanceOverlay />
->>>>>>> 85a00c9e
     </div>
   );
 }